{
<<<<<<< HEAD
 "cells": [
  {
   "cell_type": "markdown",
   "metadata": {},
   "source": [
    "# Example Notebook"
   ]
  },
  {
   "cell_type": "markdown",
   "metadata": {},
   "source": [
    "### Basic usuage"
   ]
  },
  {
   "cell_type": "code",
   "execution_count": 2,
   "metadata": {},
   "outputs": [
    {
     "ename": "ModuleNotFoundError",
     "evalue": "No module named '_curses'",
     "output_type": "error",
     "traceback": [
      "\u001b[1;31m---------------------------------------------------------------------------\u001b[0m",
      "\u001b[1;31mModuleNotFoundError\u001b[0m                       Traceback (most recent call last)",
      "\u001b[1;32m~\\AppData\\Local\\Temp/ipykernel_13700/2985164896.py\u001b[0m in \u001b[0;36m<cell line: 1>\u001b[1;34m()\u001b[0m\n\u001b[1;32m----> 1\u001b[1;33m \u001b[1;32mimport\u001b[0m \u001b[0mee\u001b[0m\u001b[1;33m\u001b[0m\u001b[1;33m\u001b[0m\u001b[0m\n\u001b[0m",
      "\u001b[1;32m~\\AppData\\Roaming\\Python\\Python39\\site-packages\\ee\\__init__.py\u001b[0m in \u001b[0;36m<module>\u001b[1;34m\u001b[0m\n\u001b[1;32m----> 1\u001b[1;33m \u001b[1;32mfrom\u001b[0m \u001b[1;33m.\u001b[0m\u001b[0mmain\u001b[0m \u001b[1;32mimport\u001b[0m \u001b[0mmain\u001b[0m\u001b[1;33m\u001b[0m\u001b[1;33m\u001b[0m\u001b[0m\n\u001b[0m",
      "\u001b[1;32m~\\AppData\\Roaming\\Python\\Python39\\site-packages\\ee\\main.py\u001b[0m in \u001b[0;36m<module>\u001b[1;34m\u001b[0m\n\u001b[0;32m      3\u001b[0m \u001b[1;32mimport\u001b[0m \u001b[0msubprocess\u001b[0m\u001b[1;33m\u001b[0m\u001b[1;33m\u001b[0m\u001b[0m\n\u001b[0;32m      4\u001b[0m \u001b[1;32mimport\u001b[0m \u001b[0msys\u001b[0m\u001b[1;33m\u001b[0m\u001b[1;33m\u001b[0m\u001b[0m\n\u001b[1;32m----> 5\u001b[1;33m \u001b[1;32mimport\u001b[0m \u001b[0mblessings\u001b[0m\u001b[1;33m\u001b[0m\u001b[1;33m\u001b[0m\u001b[0m\n\u001b[0m\u001b[0;32m      6\u001b[0m \u001b[1;32mimport\u001b[0m \u001b[0mre\u001b[0m\u001b[1;33m\u001b[0m\u001b[1;33m\u001b[0m\u001b[0m\n\u001b[0;32m      7\u001b[0m \u001b[1;32mimport\u001b[0m \u001b[0mos\u001b[0m\u001b[1;33m\u001b[0m\u001b[1;33m\u001b[0m\u001b[0m\n",
      "\u001b[1;32m~\\AppData\\Roaming\\Python\\Python39\\site-packages\\blessings\\__init__.py\u001b[0m in \u001b[0;36m<module>\u001b[1;34m\u001b[0m\n\u001b[0;32m      3\u001b[0m \u001b[1;33m\u001b[0m\u001b[0m\n\u001b[0;32m      4\u001b[0m \u001b[1;32mfrom\u001b[0m \u001b[0mcontextlib\u001b[0m \u001b[1;32mimport\u001b[0m \u001b[0mcontextmanager\u001b[0m\u001b[1;33m\u001b[0m\u001b[1;33m\u001b[0m\u001b[0m\n\u001b[1;32m----> 5\u001b[1;33m \u001b[1;32mimport\u001b[0m \u001b[0mcurses\u001b[0m\u001b[1;33m\u001b[0m\u001b[1;33m\u001b[0m\u001b[0m\n\u001b[0m\u001b[0;32m      6\u001b[0m \u001b[1;32mfrom\u001b[0m \u001b[0mcurses\u001b[0m \u001b[1;32mimport\u001b[0m \u001b[0msetupterm\u001b[0m\u001b[1;33m,\u001b[0m \u001b[0mtigetnum\u001b[0m\u001b[1;33m,\u001b[0m \u001b[0mtigetstr\u001b[0m\u001b[1;33m,\u001b[0m \u001b[0mtparm\u001b[0m\u001b[1;33m\u001b[0m\u001b[1;33m\u001b[0m\u001b[0m\n\u001b[0;32m      7\u001b[0m \u001b[1;32mfrom\u001b[0m \u001b[0mfcntl\u001b[0m \u001b[1;32mimport\u001b[0m \u001b[0mioctl\u001b[0m\u001b[1;33m\u001b[0m\u001b[1;33m\u001b[0m\u001b[0m\n",
      "\u001b[1;32mD:\\ProgramData\\envs\\main\\lib\\curses\\__init__.py\u001b[0m in \u001b[0;36m<module>\u001b[1;34m\u001b[0m\n\u001b[0;32m     11\u001b[0m \"\"\"\n\u001b[0;32m     12\u001b[0m \u001b[1;33m\u001b[0m\u001b[0m\n\u001b[1;32m---> 13\u001b[1;33m \u001b[1;32mfrom\u001b[0m \u001b[0m_curses\u001b[0m \u001b[1;32mimport\u001b[0m \u001b[1;33m*\u001b[0m\u001b[1;33m\u001b[0m\u001b[1;33m\u001b[0m\u001b[0m\n\u001b[0m\u001b[0;32m     14\u001b[0m \u001b[1;32mimport\u001b[0m \u001b[0mos\u001b[0m \u001b[1;32mas\u001b[0m \u001b[0m_os\u001b[0m\u001b[1;33m\u001b[0m\u001b[1;33m\u001b[0m\u001b[0m\n\u001b[0;32m     15\u001b[0m \u001b[1;32mimport\u001b[0m \u001b[0msys\u001b[0m \u001b[1;32mas\u001b[0m \u001b[0m_sys\u001b[0m\u001b[1;33m\u001b[0m\u001b[1;33m\u001b[0m\u001b[0m\n",
      "\u001b[1;31mModuleNotFoundError\u001b[0m: No module named '_curses'"
     ]
    }
   ],
   "source": [
    "import ee"
   ]
  },
  {
   "cell_type": "code",
   "execution_count": 1,
   "metadata": {},
   "outputs": [
    {
     "ename": "ModuleNotFoundError",
     "evalue": "No module named '_curses'",
     "output_type": "error",
     "traceback": [
      "\u001b[1;31m---------------------------------------------------------------------------\u001b[0m",
      "\u001b[1;31mModuleNotFoundError\u001b[0m                       Traceback (most recent call last)",
      "\u001b[1;32m~\\AppData\\Local\\Temp/ipykernel_21608/2209199623.py\u001b[0m in \u001b[0;36m<cell line: 2>\u001b[1;34m()\u001b[0m\n\u001b[0;32m      1\u001b[0m \u001b[1;31m#import packages\u001b[0m\u001b[1;33m\u001b[0m\u001b[1;33m\u001b[0m\u001b[0m\n\u001b[1;32m----> 2\u001b[1;33m \u001b[1;32mfrom\u001b[0m \u001b[0mgeeml\u001b[0m\u001b[1;33m.\u001b[0m\u001b[0mutils\u001b[0m \u001b[1;32mimport\u001b[0m \u001b[0mgetCountry\u001b[0m\u001b[1;33m,\u001b[0m \u001b[0mcreateGrid\u001b[0m\u001b[1;33m\u001b[0m\u001b[1;33m\u001b[0m\u001b[0m\n\u001b[0m\u001b[0;32m      3\u001b[0m \u001b[1;32mfrom\u001b[0m \u001b[0mgeeml\u001b[0m\u001b[1;33m.\u001b[0m\u001b[0mextract\u001b[0m \u001b[1;32mimport\u001b[0m \u001b[0mextract\u001b[0m\u001b[1;33m\u001b[0m\u001b[1;33m\u001b[0m\u001b[0m\n",
      "\u001b[1;32md:\\geeml\\geeml\\utils.py\u001b[0m in \u001b[0;36m<module>\u001b[1;34m\u001b[0m\n\u001b[1;32m----> 1\u001b[1;33m \u001b[1;32mimport\u001b[0m \u001b[0mee\u001b[0m\u001b[1;33m\u001b[0m\u001b[1;33m\u001b[0m\u001b[0m\n\u001b[0m\u001b[0;32m      2\u001b[0m \u001b[1;32mimport\u001b[0m \u001b[0muuid\u001b[0m\u001b[1;33m\u001b[0m\u001b[1;33m\u001b[0m\u001b[0m\n\u001b[0;32m      3\u001b[0m \u001b[1;32mfrom\u001b[0m \u001b[0mIPython\u001b[0m\u001b[1;33m.\u001b[0m\u001b[0mcore\u001b[0m\u001b[1;33m.\u001b[0m\u001b[0mdisplay\u001b[0m \u001b[1;32mimport\u001b[0m \u001b[0mdisplay\u001b[0m\u001b[1;33m,\u001b[0m \u001b[0mHTML\u001b[0m\u001b[1;33m\u001b[0m\u001b[1;33m\u001b[0m\u001b[0m\n\u001b[0;32m      4\u001b[0m \u001b[1;33m\u001b[0m\u001b[0m\n\u001b[0;32m      5\u001b[0m \u001b[1;32mimport\u001b[0m \u001b[0mjson\u001b[0m\u001b[1;33m\u001b[0m\u001b[1;33m\u001b[0m\u001b[0m\n",
      "\u001b[1;32m~\\AppData\\Roaming\\Python\\Python39\\site-packages\\ee\\__init__.py\u001b[0m in \u001b[0;36m<module>\u001b[1;34m\u001b[0m\n\u001b[1;32m----> 1\u001b[1;33m \u001b[1;32mfrom\u001b[0m \u001b[1;33m.\u001b[0m\u001b[0mmain\u001b[0m \u001b[1;32mimport\u001b[0m \u001b[0mmain\u001b[0m\u001b[1;33m\u001b[0m\u001b[1;33m\u001b[0m\u001b[0m\n\u001b[0m",
      "\u001b[1;32m~\\AppData\\Roaming\\Python\\Python39\\site-packages\\ee\\main.py\u001b[0m in \u001b[0;36m<module>\u001b[1;34m\u001b[0m\n\u001b[0;32m      3\u001b[0m \u001b[1;32mimport\u001b[0m \u001b[0msubprocess\u001b[0m\u001b[1;33m\u001b[0m\u001b[1;33m\u001b[0m\u001b[0m\n\u001b[0;32m      4\u001b[0m \u001b[1;32mimport\u001b[0m \u001b[0msys\u001b[0m\u001b[1;33m\u001b[0m\u001b[1;33m\u001b[0m\u001b[0m\n\u001b[1;32m----> 5\u001b[1;33m \u001b[1;32mimport\u001b[0m \u001b[0mblessings\u001b[0m\u001b[1;33m\u001b[0m\u001b[1;33m\u001b[0m\u001b[0m\n\u001b[0m\u001b[0;32m      6\u001b[0m \u001b[1;32mimport\u001b[0m \u001b[0mre\u001b[0m\u001b[1;33m\u001b[0m\u001b[1;33m\u001b[0m\u001b[0m\n\u001b[0;32m      7\u001b[0m \u001b[1;32mimport\u001b[0m \u001b[0mos\u001b[0m\u001b[1;33m\u001b[0m\u001b[1;33m\u001b[0m\u001b[0m\n",
      "\u001b[1;32m~\\AppData\\Roaming\\Python\\Python39\\site-packages\\blessings\\__init__.py\u001b[0m in \u001b[0;36m<module>\u001b[1;34m\u001b[0m\n\u001b[0;32m      3\u001b[0m \u001b[1;33m\u001b[0m\u001b[0m\n\u001b[0;32m      4\u001b[0m \u001b[1;32mfrom\u001b[0m \u001b[0mcontextlib\u001b[0m \u001b[1;32mimport\u001b[0m \u001b[0mcontextmanager\u001b[0m\u001b[1;33m\u001b[0m\u001b[1;33m\u001b[0m\u001b[0m\n\u001b[1;32m----> 5\u001b[1;33m \u001b[1;32mimport\u001b[0m \u001b[0mcurses\u001b[0m\u001b[1;33m\u001b[0m\u001b[1;33m\u001b[0m\u001b[0m\n\u001b[0m\u001b[0;32m      6\u001b[0m \u001b[1;32mfrom\u001b[0m \u001b[0mcurses\u001b[0m \u001b[1;32mimport\u001b[0m \u001b[0msetupterm\u001b[0m\u001b[1;33m,\u001b[0m \u001b[0mtigetnum\u001b[0m\u001b[1;33m,\u001b[0m \u001b[0mtigetstr\u001b[0m\u001b[1;33m,\u001b[0m \u001b[0mtparm\u001b[0m\u001b[1;33m\u001b[0m\u001b[1;33m\u001b[0m\u001b[0m\n\u001b[0;32m      7\u001b[0m \u001b[1;32mfrom\u001b[0m \u001b[0mfcntl\u001b[0m \u001b[1;32mimport\u001b[0m \u001b[0mioctl\u001b[0m\u001b[1;33m\u001b[0m\u001b[1;33m\u001b[0m\u001b[0m\n",
      "\u001b[1;32mD:\\ProgramData\\envs\\main\\lib\\curses\\__init__.py\u001b[0m in \u001b[0;36m<module>\u001b[1;34m\u001b[0m\n\u001b[0;32m     11\u001b[0m \"\"\"\n\u001b[0;32m     12\u001b[0m \u001b[1;33m\u001b[0m\u001b[0m\n\u001b[1;32m---> 13\u001b[1;33m \u001b[1;32mfrom\u001b[0m \u001b[0m_curses\u001b[0m \u001b[1;32mimport\u001b[0m \u001b[1;33m*\u001b[0m\u001b[1;33m\u001b[0m\u001b[1;33m\u001b[0m\u001b[0m\n\u001b[0m\u001b[0;32m     14\u001b[0m \u001b[1;32mimport\u001b[0m \u001b[0mos\u001b[0m \u001b[1;32mas\u001b[0m \u001b[0m_os\u001b[0m\u001b[1;33m\u001b[0m\u001b[1;33m\u001b[0m\u001b[0m\n\u001b[0;32m     15\u001b[0m \u001b[1;32mimport\u001b[0m \u001b[0msys\u001b[0m \u001b[1;32mas\u001b[0m \u001b[0m_sys\u001b[0m\u001b[1;33m\u001b[0m\u001b[1;33m\u001b[0m\u001b[0m\n",
      "\u001b[1;31mModuleNotFoundError\u001b[0m: No module named '_curses'"
     ]
    }
   ],
   "source": [
    "#import packages\n",
    "from geeml.utils import getCountry, createGrid\n",
    "from geeml.extract import extract"
   ]
  },
  {
   "cell_type": "code",
   "execution_count": 2,
   "metadata": {},
   "outputs": [],
   "source": [
    "# Authenticate GEE\n",
    "# ee.Authenticate()\n",
    "# Initialize GEE with high-volume end-point\n",
    "ee.Initialize(opt_url='https://earthengine-highvolume.googleapis.com')"
   ]
  },
  {
   "cell_type": "code",
   "execution_count": 9,
   "metadata": {},
   "outputs": [],
   "source": [
    "#import datasets from GEE\n",
    "nasadem = ee.Image(\"NASA/NASADEM_HGT/001\")\n",
    "#A point in Kenya\n",
    "poi = ee.Geometry.Point([37.857884,-0.002197])\n",
    "kenya = getCountry(poi)\n",
    "\n",
    "# Prepare for data extraction\n",
    "# Grid to serve as workers during data extraction\n",
    "grid, items = createGrid(patchSize = 50000, aoi= kenya, vect=False)\n",
    "# Download directory\n",
    "dd = '/content/drive/MyDrive/geeml_example'"
   ]
  },
  {
   "cell_type": "code",
   "execution_count": 8,
   "metadata": {
    "tags": []
   },
   "outputs": [
=======
  "cells": [
    {
      "cell_type": "markdown",
      "metadata": {
        "id": "view-in-github",
        "colab_type": "text"
      },
      "source": [
        "<a href=\"https://colab.research.google.com/github/Geethen/geeml/blob/master/docs/notebooks/example.ipynb\" target=\"_parent\"><img src=\"https://colab.research.google.com/assets/colab-badge.svg\" alt=\"Open In Colab\"/></a>"
      ]
    },
    {
      "cell_type": "markdown",
      "metadata": {
        "id": "8bUjuXY8MpYV"
      },
      "source": [
        "# Example Notebook"
      ]
    },
    {
      "cell_type": "code",
      "source": [
        "import ee"
      ],
      "metadata": {
        "id": "SZNd8PnyzSSs"
      },
      "execution_count": 1,
      "outputs": []
    },
    {
      "cell_type": "code",
      "source": [
        "!pip install git+https://github.com/Geethen/geeml.git -U"
      ],
      "metadata": {
        "id": "Z126_KDXSx2l"
      },
      "execution_count": null,
      "outputs": []
    },
>>>>>>> 4e9e8f78
    {
      "cell_type": "markdown",
      "metadata": {
        "id": "GD06B1XtMpYX"
      },
      "source": [
        "### Basic usuage"
      ]
    },
    {
      "cell_type": "code",
      "execution_count": 3,
      "metadata": {
        "id": "dWQRbT5oMpYZ",
        "outputId": "fec3c8fa-35ba-4a90-fa63-dd7b29a12339",
        "colab": {
          "base_uri": "https://localhost:8080/",
          "height": 148
        }
      },
      "outputs": [
        {
          "output_type": "error",
          "ename": "IndentationError",
          "evalue": "ignored",
          "traceback": [
            "\u001b[0;36m  File \u001b[0;32m\"/usr/local/lib/python3.7/dist-packages/geeml/extract.py\"\u001b[0;36m, line \u001b[0;32m54\u001b[0m\n\u001b[0;31m    \"\"\"\u001b[0m\n\u001b[0m       \n^\u001b[0m\n\u001b[0;31mIndentationError\u001b[0m\u001b[0;31m:\u001b[0m expected an indented block\n"
          ]
        }
      ],
      "source": [
        "#import packages\n",
        "import ee\n",
        "from geeml.utils import getCountry, createGrid\n",
        "from geeml.extract import extract"
      ]
    },
    {
      "cell_type": "code",
      "execution_count": 5,
      "metadata": {
        "id": "QXye7vjcMpYc",
        "outputId": "68fae6b9-62d6-4fd4-c54f-ab359179b6a2",
        "colab": {
          "base_uri": "https://localhost:8080/"
        }
      },
      "outputs": [
        {
          "output_type": "stream",
          "name": "stdout",
          "text": [
            "To authorize access needed by Earth Engine, open the following URL in a web browser and follow the instructions. If the web browser does not start automatically, please manually browse the URL below.\n",
            "\n",
            "    https://code.earthengine.google.com/client-auth?scopes=https%3A//www.googleapis.com/auth/earthengine%20https%3A//www.googleapis.com/auth/devstorage.full_control&request_id=yyiWQz56V62uaOSLJMdUV0pSKt_VwoFVUSQa8jE7Maw&tc=9E9QZA_9ZxMO5ZsiWZboZxAC2TvOjomgvuBDOec06tQ&cc=sPjWItHFaZfnSs6z2e1G9tWf6l3bHQBi41Bb-YolHJY\n",
            "\n",
            "The authorization workflow will generate a code, which you should paste in the box below. \n",
            "Enter verification code: 4/1AX4XfWj5Zp1cdNmBd6eYrwBp0iSrqPrK5Cmhs70YSsYd_sMdmwPIeCUL32Q\n",
            "\n",
            "Successfully saved authorization token.\n"
          ]
        }
      ],
      "source": [
        "# Authenticate GEE\n",
        "ee.Authenticate()\n",
        "# Initialize GEE with high-volume end-point\n",
        "ee.Initialize(opt_url='https://earthengine-highvolume.googleapis.com')"
      ]
    },
    {
      "cell_type": "code",
      "execution_count": 12,
      "metadata": {
        "id": "-LFZSwI0MpYd"
      },
      "outputs": [],
      "source": [
        "#import datasets from GEE\n",
        "nasadem = ee.Image(\"NASA/NASADEM_HGT/001\")\n",
        "#A point in Kenya\n",
        "poi = ee.Geometry.Point([37.857884,-0.002197])\n",
        "kenya = getCountry(poi)\n",
        "\n",
        "# Prepare for data extraction\n",
        "# Grid to serve as workers during data extraction\n",
        "grid, items = createGrid(patchSize = 50000, aoi= kenya, vect=False)\n",
        "# Download directory\n",
        "dd = '/content/drive/MyDrive/GEEML/'"
      ]
    },
    {
      "cell_type": "code",
      "execution_count": 7,
      "metadata": {
        "tags": [],
        "id": "_EGdGl0PMpYe",
        "outputId": "450c1cc3-8369-488d-d379-689f6075ba01",
        "colab": {
          "base_uri": "https://localhost:8080/",
          "height": 621,
          "referenced_widgets": [
            "51adc61ecb6046f9b64a808eac24411c",
            "2c20cc2bc0474d7db568e3e33216c695",
            "26504ee006984a68a374204e2d105d93",
            "aca8d971abdf41f1b50982fe147d4494",
            "3b4c8c7754b045e29c3434276e85a770",
            "865f1d95df5d41f1aa6d3127d858209c",
            "a42b7feb8cf74cc286b0fabb5884ad0e",
            "c582033886704fd6ad082621955167c0",
            "f37887670d494560b13c0f1411a630fd",
            "8855e02feb6b4f409399543b12a34f75",
            "4d65de18c4064f489fc9b29e75cff6ef",
            "35481332ae7c42b798e497ef5d7862fa",
            "3e38580aa0bb4ee89c468077c45cab22",
            "e49d859dc9f44439b1f9d8a1f975e5b3",
            "a1beb93a3ac24280ad8e7d1f6bc5ec5b",
            "940d15a863c347409e0a854477510f61",
            "3d16a867c1c94eada885e702c66fcc90",
            "2ce2e05b8229447aa35c05d066a553ae",
            "f770905240a242f99bec514a2e137e8a",
            "3010950f46224908bacdc90a52d53f66",
            "5aa88c6adf034298b3da9795bc4bd5aa",
            "2cabeb5b40b246d4b5fa34188fec18dd",
            "37272ddc887a405b8884f01185af0538",
            "56216d71fc6d41df85d53467d94cf55f",
            "e5a92516c0054d20ab2f0a448113e3f1",
            "80f7c346795044b7ac85cdce4265ba27"
          ]
        }
      },
      "outputs": [
        {
          "output_type": "display_data",
          "data": {
            "text/plain": [
              "Map(center=[20, 0], controls=(WidgetControl(options=['position', 'transparent_bg'], widget=HBox(children=(Togg…"
            ],
            "application/vnd.jupyter.widget-view+json": {
              "version_major": 2,
              "version_minor": 0,
              "model_id": "51adc61ecb6046f9b64a808eac24411c"
            }
          },
          "metadata": {
            "application/vnd.jupyter.widget-view+json": {
              "colab": {
                "custom_widget_manager": {
                  "url": "https://ssl.gstatic.com/colaboratory-static/widgets/colab-cdn-widget-manager/a8874ba6619b6106/manager.min.js"
                }
              }
            }
          }
        }
      ],
      "source": [
        "import geemap\n",
        "\n",
        "Map = geemap.Map()\n",
        "Map.addLayer(grid.randomVisualizer())\n",
        "Map.centerObject(kenya)\n",
        "Map"
      ]
    },
    {
      "cell_type": "code",
      "source": [
        "import os\n",
        "testExtract = extract(covariates=nasadem, grid = grid, aoi = kenya, scale= 5000, dd= dd, workers=items)"
      ],
      "metadata": {
        "id": "IsxZlwlNhMTE"
      },
      "execution_count": 26,
      "outputs": []
    },
    {
      "cell_type": "code",
      "source": [
        "import sys\n",
        "for id, fid in enumerate(testExtract.workers[0:5]):\n",
        "  testExtract.extractAoi(id, fid)"
      ],
      "metadata": {
        "id": "USZ96k29iWcF",
        "outputId": "64fc8724-b969-4264-e565-00bde7d8937f",
        "colab": {
          "base_uri": "https://localhost:8080/"
        }
      },
      "execution_count": 28,
      "outputs": [
        {
          "output_type": "stream",
          "name": "stdout",
          "text": [
            "Generating URL ...\n",
            "Downloading data from https://earthengine-highvolume.googleapis.com/v1alpha/projects/earthengine-legacy/thumbnails/bc230af6b376b45fe0433553ef9f9380-bbc383f5e70d6daf29cfb63539f4e868:getPixels\n",
            "Please wait ...\n",
            "Data downloaded to /content/drive/MyDrive/GEEML/X_102869.tif\n",
            "Generating URL ...\n",
            "Downloading data from https://earthengine-highvolume.googleapis.com/v1alpha/projects/earthengine-legacy/thumbnails/3cfb0b337fe9ac5434e420e3705647bd-ee1fa834d65e58987b57589361b7574f:getPixels\n",
            "Please wait ...\n",
            "Data downloaded to /content/drive/MyDrive/GEEML/X_104250.tif\n",
            "Generating URL ...\n",
            "Downloading data from https://earthengine-highvolume.googleapis.com/v1alpha/projects/earthengine-legacy/thumbnails/740c436bb46359a3195f7916c6b37b28-820d9f2a454228ec4e06c24ca2146451:getPixels\n",
            "Please wait ...\n",
            "Data downloaded to /content/drive/MyDrive/GEEML/X_10646.tif\n",
            "Generating URL ...\n",
            "Downloading data from https://earthengine-highvolume.googleapis.com/v1alpha/projects/earthengine-legacy/thumbnails/b8e7ad32fdcaa82eabf5b3900a4f365d-a9e9bd66d40b71493c0e728825e637bb:getPixels\n",
            "Please wait ...\n",
            "Data downloaded to /content/drive/MyDrive/GEEML/X_112680.tif\n",
            "Generating URL ...\n",
            "Downloading data from https://earthengine-highvolume.googleapis.com/v1alpha/projects/earthengine-legacy/thumbnails/b5e9f4b3bbd8b1790becf0d392ee43a1-d15d25de9ad1cc8b9226e66c68bec594:getPixels\n",
            "Please wait ...\n",
            "Data downloaded to /content/drive/MyDrive/GEEML/X_113921.tif\n"
          ]
        }
      ]
    },
    {
      "cell_type": "code",
      "source": [
        "pExtract(testExtract.extractAoi, testExtract.workers[0:5])"
      ],
      "metadata": {
        "id": "QE3m5s-t99YA",
        "outputId": "ea6648aa-9e9e-499b-8132-03efa0bb2a27",
        "colab": {
          "base_uri": "https://localhost:8080/"
        }
      },
      "execution_count": 38,
      "outputs": [
        {
          "output_type": "stream",
          "name": "stdout",
          "text": [
            "Generating URL ...\n",
            "Generating URL ...\n",
            "Generating URL ...\n",
            "Generating URL ...\n",
            "Generating URL ...\n",
            "Downloading data from https://earthengine-highvolume.googleapis.com/v1alpha/projects/earthengine-legacy/thumbnails/bc230af6b376b45fe0433553ef9f9380-7fb3b262347dd85e65c0476467e5146f:getPixels\n",
            "Please wait ...\n",
            "Downloading data from https://earthengine-highvolume.googleapis.com/v1alpha/projects/earthengine-legacy/thumbnails/b5e9f4b3bbd8b1790becf0d392ee43a1-5831ef1a62d8dc24d0d902006175c7eb:getPixels\n",
            "Please wait ...\n",
            "Data downloaded to /content/drive/MyDrive/GEEML/X_102869.tif\n",
            "Downloading data from https://earthengine-highvolume.googleapis.com/v1alpha/projects/earthengine-legacy/thumbnails/3cfb0b337fe9ac5434e420e3705647bd-971b0921e9d5f9d0c17bc67e0aba6b61:getPixels\n",
            "Please wait ...\n",
            "Data downloaded to /content/drive/MyDrive/GEEML/X_113921.tif\n",
            "Data downloaded to /content/drive/MyDrive/GEEML/X_104250.tif\n",
            "Downloading data from https://earthengine-highvolume.googleapis.com/v1alpha/projects/earthengine-legacy/thumbnails/b8e7ad32fdcaa82eabf5b3900a4f365d-c24163fc94603f5fd8671355c845e90a:getPixels\n",
            "Please wait ...\n",
            "Downloading data from https://earthengine-highvolume.googleapis.com/v1alpha/projects/earthengine-legacy/thumbnails/740c436bb46359a3195f7916c6b37b28-1d7122e9f29e59de5149eb7cb9db906e:getPixels\n",
            "Please wait ...\n",
            "Data downloaded to /content/drive/MyDrive/GEEML/X_112680.tif\n",
            "Data downloaded to /content/drive/MyDrive/GEEML/X_10646.tif\n"
          ]
        }
      ]
    }
  ],
  "metadata": {
    "kernelspec": {
      "display_name": "main",
      "language": "python",
      "name": "main"
    },
    "language_info": {
      "codemirror_mode": {
        "name": "ipython",
        "version": 3
      },
      "file_extension": ".py",
      "mimetype": "text/x-python",
      "name": "python",
      "nbconvert_exporter": "python",
      "pygments_lexer": "ipython3",
      "version": "3.9.12"
    },
    "colab": {
      "name": "example.ipynb",
      "provenance": [],
      "include_colab_link": true
    },
    "widgets": {
      "application/vnd.jupyter.widget-state+json": {
        "51adc61ecb6046f9b64a808eac24411c": {
          "model_module": "jupyter-leaflet",
          "model_name": "LeafletMapModel",
          "model_module_version": "^0.16.0",
          "state": {
            "_dom_classes": [],
            "_model_module": "jupyter-leaflet",
            "_model_module_version": "^0.16.0",
            "_model_name": "LeafletMapModel",
            "_view_count": null,
            "_view_module": "jupyter-leaflet",
            "_view_module_version": "^0.16.0",
            "_view_name": "LeafletMapView",
            "bottom": 8484,
            "bounce_at_zoom_limits": true,
            "box_zoom": true,
            "center": [
              0.17630300553219058,
              37.908330385779365
            ],
            "close_popup_on_click": true,
            "controls": [
              "IPY_MODEL_2c20cc2bc0474d7db568e3e33216c695",
              "IPY_MODEL_26504ee006984a68a374204e2d105d93",
              "IPY_MODEL_aca8d971abdf41f1b50982fe147d4494",
              "IPY_MODEL_3b4c8c7754b045e29c3434276e85a770",
              "IPY_MODEL_865f1d95df5d41f1aa6d3127d858209c",
              "IPY_MODEL_a42b7feb8cf74cc286b0fabb5884ad0e",
              "IPY_MODEL_c582033886704fd6ad082621955167c0",
              "IPY_MODEL_f37887670d494560b13c0f1411a630fd"
            ],
            "crs": {
              "name": "EPSG3857",
              "custom": false
            },
            "default_style": "IPY_MODEL_8855e02feb6b4f409399543b12a34f75",
            "double_click_zoom": true,
            "dragging": true,
            "dragging_style": "IPY_MODEL_4d65de18c4064f489fc9b29e75cff6ef",
            "east": 50.69091796875001,
            "fullscreen": false,
            "inertia": true,
            "inertia_deceleration": 3000,
            "inertia_max_speed": 1500,
            "interpolation": "bilinear",
            "keyboard": true,
            "keyboard_pan_offset": 80,
            "keyboard_zoom_offset": 1,
            "layers": [
              "IPY_MODEL_35481332ae7c42b798e497ef5d7862fa",
              "IPY_MODEL_3e38580aa0bb4ee89c468077c45cab22",
              "IPY_MODEL_e49d859dc9f44439b1f9d8a1f975e5b3"
            ],
            "layout": "IPY_MODEL_a1beb93a3ac24280ad8e7d1f6bc5ec5b",
            "left": 9336,
            "max_zoom": 24,
            "min_zoom": 1,
            "modisdate": "2022-06-21",
            "north": 6.751896464843375,
            "options": [
              "bounce_at_zoom_limits",
              "box_zoom",
              "center",
              "close_popup_on_click",
              "double_click_zoom",
              "dragging",
              "fullscreen",
              "inertia",
              "inertia_deceleration",
              "inertia_max_speed",
              "interpolation",
              "keyboard",
              "keyboard_pan_offset",
              "keyboard_zoom_offset",
              "max_zoom",
              "min_zoom",
              "prefer_canvas",
              "scroll_wheel_zoom",
              "tap",
              "tap_tolerance",
              "touch_zoom",
              "world_copy_jump",
              "zoom",
              "zoom_animation_threshold",
              "zoom_delta",
              "zoom_snap",
              "zoom_start"
            ],
            "prefer_canvas": false,
            "right": 10499,
            "scroll_wheel_zoom": true,
            "south": -6.402648405963884,
            "style": "IPY_MODEL_4d65de18c4064f489fc9b29e75cff6ef",
            "tap": true,
            "tap_tolerance": 15,
            "top": 7884,
            "touch_zoom": true,
            "west": 25.136718750000004,
            "window_url": "https://esncq0vcumv-496ff2e9c6d22116-0-colab.googleusercontent.com/outputframe.html?vrz=colab-20220617-060044-RC00_455586112",
            "world_copy_jump": false,
            "zoom": 6,
            "zoom_animation_threshold": 4,
            "zoom_delta": 1,
            "zoom_snap": 1,
            "zoom_start": 12,
            "_dragging": false
          }
        },
        "2c20cc2bc0474d7db568e3e33216c695": {
          "model_module": "jupyter-leaflet",
          "model_name": "LeafletWidgetControlModel",
          "model_module_version": "^0.16.0",
          "state": {
            "_model_module": "jupyter-leaflet",
            "_model_module_version": "^0.16.0",
            "_model_name": "LeafletWidgetControlModel",
            "_view_count": null,
            "_view_module": "jupyter-leaflet",
            "_view_module_version": "^0.16.0",
            "_view_name": "LeafletWidgetControlView",
            "max_height": null,
            "max_width": null,
            "min_height": null,
            "min_width": null,
            "options": [
              "position",
              "transparent_bg"
            ],
            "position": "topleft",
            "transparent_bg": false,
            "widget": "IPY_MODEL_3d16a867c1c94eada885e702c66fcc90"
          }
        },
        "26504ee006984a68a374204e2d105d93": {
          "model_module": "jupyter-leaflet",
          "model_name": "LeafletZoomControlModel",
          "model_module_version": "^0.16.0",
          "state": {
            "_model_module": "jupyter-leaflet",
            "_model_module_version": "^0.16.0",
            "_model_name": "LeafletZoomControlModel",
            "_view_count": null,
            "_view_module": "jupyter-leaflet",
            "_view_module_version": "^0.16.0",
            "_view_name": "LeafletZoomControlView",
            "options": [
              "position",
              "zoom_in_text",
              "zoom_in_title",
              "zoom_out_text",
              "zoom_out_title"
            ],
            "position": "topleft",
            "zoom_in_text": "+",
            "zoom_in_title": "Zoom in",
            "zoom_out_text": "-",
            "zoom_out_title": "Zoom out"
          }
        },
        "aca8d971abdf41f1b50982fe147d4494": {
          "model_module": "jupyter-leaflet",
          "model_name": "LeafletScaleControlModel",
          "model_module_version": "^0.16.0",
          "state": {
            "_model_module": "jupyter-leaflet",
            "_model_module_version": "^0.16.0",
            "_model_name": "LeafletScaleControlModel",
            "_view_count": null,
            "_view_module": "jupyter-leaflet",
            "_view_module_version": "^0.16.0",
            "_view_name": "LeafletScaleControlView",
            "imperial": true,
            "max_width": 100,
            "metric": true,
            "options": [
              "imperial",
              "max_width",
              "metric",
              "position",
              "update_when_idle"
            ],
            "position": "bottomleft",
            "update_when_idle": false
          }
        },
        "3b4c8c7754b045e29c3434276e85a770": {
          "model_module": "jupyter-leaflet",
          "model_name": "LeafletFullScreenControlModel",
          "model_module_version": "^0.16.0",
          "state": {
            "_model_module": "jupyter-leaflet",
            "_model_module_version": "^0.16.0",
            "_model_name": "LeafletFullScreenControlModel",
            "_view_count": null,
            "_view_module": "jupyter-leaflet",
            "_view_module_version": "^0.16.0",
            "_view_name": "LeafletFullScreenControlView",
            "options": [
              "position"
            ],
            "position": "topleft"
          }
        },
        "865f1d95df5d41f1aa6d3127d858209c": {
          "model_module": "jupyter-leaflet",
          "model_name": "LeafletMeasureControlModel",
          "model_module_version": "^0.16.0",
          "state": {
            "_custom_units": {},
            "_model_module": "jupyter-leaflet",
            "_model_module_version": "^0.16.0",
            "_model_name": "LeafletMeasureControlModel",
            "_view_count": null,
            "_view_module": "jupyter-leaflet",
            "_view_module_version": "^0.16.0",
            "_view_name": "LeafletMeasureControlView",
            "active_color": "orange",
            "capture_z_index": 10000,
            "completed_color": "#C8F2BE",
            "options": [
              "active_color",
              "capture_z_index",
              "completed_color",
              "popup_options",
              "position",
              "primary_area_unit",
              "primary_length_unit",
              "secondary_area_unit",
              "secondary_length_unit"
            ],
            "popup_options": {
              "className": "leaflet-measure-resultpopup",
              "autoPanPadding": [
                10,
                10
              ]
            },
            "position": "bottomleft",
            "primary_area_unit": "acres",
            "primary_length_unit": "kilometers",
            "secondary_area_unit": null,
            "secondary_length_unit": null
          }
        },
        "a42b7feb8cf74cc286b0fabb5884ad0e": {
          "model_module": "jupyter-leaflet",
          "model_name": "LeafletAttributionControlModel",
          "model_module_version": "^0.16.0",
          "state": {
            "_model_module": "jupyter-leaflet",
            "_model_module_version": "^0.16.0",
            "_model_name": "LeafletAttributionControlModel",
            "_view_count": null,
            "_view_module": "jupyter-leaflet",
            "_view_module_version": "^0.16.0",
            "_view_name": "LeafletAttributionControlView",
            "options": [
              "position",
              "prefix"
            ],
            "position": "bottomright",
            "prefix": "ipyleaflet"
          }
        },
        "c582033886704fd6ad082621955167c0": {
          "model_module": "jupyter-leaflet",
          "model_name": "LeafletDrawControlModel",
          "model_module_version": "^0.16.0",
          "state": {
            "_model_module": "jupyter-leaflet",
            "_model_module_version": "^0.16.0",
            "_model_name": "LeafletDrawControlModel",
            "_view_count": null,
            "_view_module": "jupyter-leaflet",
            "_view_module_version": "^0.16.0",
            "_view_name": "LeafletDrawControlView",
            "circle": {
              "shapeOptions": {
                "color": "#3388ff"
              }
            },
            "circlemarker": {},
            "data": [],
            "edit": true,
            "marker": {
              "shapeOptions": {
                "color": "#3388ff"
              }
            },
            "options": [
              "position"
            ],
            "polygon": {
              "shapeOptions": {}
            },
            "polyline": {
              "shapeOptions": {}
            },
            "position": "topleft",
            "rectangle": {
              "shapeOptions": {
                "color": "#3388ff"
              }
            },
            "remove": true
          }
        },
        "f37887670d494560b13c0f1411a630fd": {
          "model_module": "jupyter-leaflet",
          "model_name": "LeafletWidgetControlModel",
          "model_module_version": "^0.16.0",
          "state": {
            "_model_module": "jupyter-leaflet",
            "_model_module_version": "^0.16.0",
            "_model_name": "LeafletWidgetControlModel",
            "_view_count": null,
            "_view_module": "jupyter-leaflet",
            "_view_module_version": "^0.16.0",
            "_view_name": "LeafletWidgetControlView",
            "max_height": null,
            "max_width": null,
            "min_height": null,
            "min_width": null,
            "options": [
              "position",
              "transparent_bg"
            ],
            "position": "topright",
            "transparent_bg": false,
            "widget": "IPY_MODEL_2ce2e05b8229447aa35c05d066a553ae"
          }
        },
        "8855e02feb6b4f409399543b12a34f75": {
          "model_module": "jupyter-leaflet",
          "model_name": "LeafletMapStyleModel",
          "model_module_version": "^0.16.0",
          "state": {
            "_model_module": "jupyter-leaflet",
            "_model_module_version": "^0.16.0",
            "_model_name": "LeafletMapStyleModel",
            "_view_count": null,
            "_view_module": "@jupyter-widgets/base",
            "_view_module_version": "1.2.0",
            "_view_name": "StyleView",
            "cursor": "grab"
          }
        },
        "4d65de18c4064f489fc9b29e75cff6ef": {
          "model_module": "jupyter-leaflet",
          "model_name": "LeafletMapStyleModel",
          "model_module_version": "^0.16.0",
          "state": {
            "_model_module": "jupyter-leaflet",
            "_model_module_version": "^0.16.0",
            "_model_name": "LeafletMapStyleModel",
            "_view_count": null,
            "_view_module": "@jupyter-widgets/base",
            "_view_module_version": "1.2.0",
            "_view_name": "StyleView",
            "cursor": "move"
          }
        },
        "35481332ae7c42b798e497ef5d7862fa": {
          "model_module": "jupyter-leaflet",
          "model_name": "LeafletTileLayerModel",
          "model_module_version": "^0.16.0",
          "state": {
            "_model_module": "jupyter-leaflet",
            "_model_module_version": "^0.16.0",
            "_model_name": "LeafletTileLayerModel",
            "_view_count": null,
            "_view_module": "jupyter-leaflet",
            "_view_module_version": "^0.16.0",
            "_view_name": "LeafletTileLayerView",
            "attribution": "&copy; <a href=\"https://www.openstreetmap.org/copyright\">OpenStreetMap</a> contributors",
            "base": true,
            "bottom": true,
            "bounds": null,
            "detect_retina": false,
            "loading": false,
            "max_native_zoom": 18,
            "max_zoom": 19,
            "min_native_zoom": 0,
            "min_zoom": 1,
            "name": "OpenStreetMap.Mapnik",
            "no_wrap": false,
            "opacity": 1,
            "options": [
              "attribution",
              "bounds",
              "detect_retina",
              "max_native_zoom",
              "max_zoom",
              "min_native_zoom",
              "min_zoom",
              "no_wrap",
              "tile_size",
              "tms"
            ],
            "popup": null,
            "popup_max_height": null,
            "popup_max_width": 300,
            "popup_min_width": 50,
            "show_loading": false,
            "tile_size": 256,
            "tms": false,
            "url": "https://a.tile.openstreetmap.org/{z}/{x}/{y}.png",
            "visible": true
          }
        },
        "3e38580aa0bb4ee89c468077c45cab22": {
          "model_module": "jupyter-leaflet",
          "model_name": "LeafletTileLayerModel",
          "model_module_version": "^0.16.0",
          "state": {
            "_model_module": "jupyter-leaflet",
            "_model_module_version": "^0.16.0",
            "_model_name": "LeafletTileLayerModel",
            "_view_count": null,
            "_view_module": "jupyter-leaflet",
            "_view_module_version": "^0.16.0",
            "_view_name": "LeafletTileLayerView",
            "attribution": "Google",
            "base": false,
            "bottom": true,
            "bounds": null,
            "detect_retina": false,
            "loading": false,
            "max_native_zoom": 18,
            "max_zoom": 22,
            "min_native_zoom": 0,
            "min_zoom": 0,
            "name": "Google Maps",
            "no_wrap": false,
            "opacity": 1,
            "options": [
              "attribution",
              "bounds",
              "detect_retina",
              "max_native_zoom",
              "max_zoom",
              "min_native_zoom",
              "min_zoom",
              "no_wrap",
              "tile_size",
              "tms"
            ],
            "popup": null,
            "popup_max_height": null,
            "popup_max_width": 300,
            "popup_min_width": 50,
            "show_loading": false,
            "tile_size": 256,
            "tms": false,
            "url": "https://mt1.google.com/vt/lyrs=m&x={x}&y={y}&z={z}",
            "visible": true
          }
        },
        "e49d859dc9f44439b1f9d8a1f975e5b3": {
          "model_module": "jupyter-leaflet",
          "model_name": "LeafletTileLayerModel",
          "model_module_version": "^0.16.0",
          "state": {
            "_model_module": "jupyter-leaflet",
            "_model_module_version": "^0.16.0",
            "_model_name": "LeafletTileLayerModel",
            "_view_count": null,
            "_view_module": "jupyter-leaflet",
            "_view_module_version": "^0.16.0",
            "_view_name": "LeafletTileLayerView",
            "attribution": "Google Earth Engine",
            "base": false,
            "bottom": true,
            "bounds": null,
            "detect_retina": false,
            "loading": false,
            "max_native_zoom": 18,
            "max_zoom": 24,
            "min_native_zoom": 0,
            "min_zoom": 0,
            "name": "Layer 3",
            "no_wrap": false,
            "opacity": 1,
            "options": [
              "attribution",
              "bounds",
              "detect_retina",
              "max_native_zoom",
              "max_zoom",
              "min_native_zoom",
              "min_zoom",
              "no_wrap",
              "tile_size",
              "tms"
            ],
            "popup": null,
            "popup_max_height": null,
            "popup_max_width": 300,
            "popup_min_width": 50,
            "show_loading": false,
            "tile_size": 256,
            "tms": false,
            "url": "https://earthengine-highvolume.googleapis.com/v1alpha/projects/earthengine-legacy/maps/10fef450335a0db103def398ce98c111-3966a23ab055792298a7479e3c4b40b5/tiles/{z}/{x}/{y}",
            "visible": true
          }
        },
        "a1beb93a3ac24280ad8e7d1f6bc5ec5b": {
          "model_module": "@jupyter-widgets/base",
          "model_name": "LayoutModel",
          "model_module_version": "1.2.0",
          "state": {
            "_model_module": "@jupyter-widgets/base",
            "_model_module_version": "1.2.0",
            "_model_name": "LayoutModel",
            "_view_count": null,
            "_view_module": "@jupyter-widgets/base",
            "_view_module_version": "1.2.0",
            "_view_name": "LayoutView",
            "align_content": null,
            "align_items": null,
            "align_self": null,
            "border": null,
            "bottom": null,
            "display": null,
            "flex": null,
            "flex_flow": null,
            "grid_area": null,
            "grid_auto_columns": null,
            "grid_auto_flow": null,
            "grid_auto_rows": null,
            "grid_column": null,
            "grid_gap": null,
            "grid_row": null,
            "grid_template_areas": null,
            "grid_template_columns": null,
            "grid_template_rows": null,
            "height": "600px",
            "justify_content": null,
            "justify_items": null,
            "left": null,
            "margin": null,
            "max_height": null,
            "max_width": null,
            "min_height": null,
            "min_width": null,
            "object_fit": null,
            "object_position": null,
            "order": null,
            "overflow": null,
            "overflow_x": null,
            "overflow_y": null,
            "padding": null,
            "right": null,
            "top": null,
            "visibility": null,
            "width": null
          }
        },
        "940d15a863c347409e0a854477510f61": {
          "model_module": "jupyter-leaflet",
          "model_name": "LeafletMapStyleModel",
          "model_module_version": "^0.16.0",
          "state": {
            "_model_module": "jupyter-leaflet",
            "_model_module_version": "^0.16.0",
            "_model_name": "LeafletMapStyleModel",
            "_view_count": null,
            "_view_module": "@jupyter-widgets/base",
            "_view_module_version": "1.2.0",
            "_view_name": "StyleView",
            "cursor": "grab"
          }
        },
        "3d16a867c1c94eada885e702c66fcc90": {
          "model_module": "@jupyter-widgets/controls",
          "model_name": "HBoxModel",
          "model_module_version": "1.5.0",
          "state": {
            "_dom_classes": [],
            "_model_module": "@jupyter-widgets/controls",
            "_model_module_version": "1.5.0",
            "_model_name": "HBoxModel",
            "_view_count": null,
            "_view_module": "@jupyter-widgets/controls",
            "_view_module_version": "1.5.0",
            "_view_name": "HBoxView",
            "box_style": "",
            "children": [
              "IPY_MODEL_f770905240a242f99bec514a2e137e8a"
            ],
            "layout": "IPY_MODEL_3010950f46224908bacdc90a52d53f66"
          }
        },
        "2ce2e05b8229447aa35c05d066a553ae": {
          "model_module": "@jupyter-widgets/controls",
          "model_name": "VBoxModel",
          "model_module_version": "1.5.0",
          "state": {
            "_dom_classes": [],
            "_model_module": "@jupyter-widgets/controls",
            "_model_module_version": "1.5.0",
            "_model_name": "VBoxModel",
            "_view_count": null,
            "_view_module": "@jupyter-widgets/controls",
            "_view_module_version": "1.5.0",
            "_view_name": "VBoxView",
            "box_style": "",
            "children": [
              "IPY_MODEL_5aa88c6adf034298b3da9795bc4bd5aa"
            ],
            "layout": "IPY_MODEL_2cabeb5b40b246d4b5fa34188fec18dd"
          }
        },
        "f770905240a242f99bec514a2e137e8a": {
          "model_module": "@jupyter-widgets/controls",
          "model_name": "ToggleButtonModel",
          "model_module_version": "1.5.0",
          "state": {
            "_dom_classes": [],
            "_model_module": "@jupyter-widgets/controls",
            "_model_module_version": "1.5.0",
            "_model_name": "ToggleButtonModel",
            "_view_count": null,
            "_view_module": "@jupyter-widgets/controls",
            "_view_module_version": "1.5.0",
            "_view_name": "ToggleButtonView",
            "button_style": "",
            "description": "",
            "description_tooltip": null,
            "disabled": false,
            "icon": "globe",
            "layout": "IPY_MODEL_37272ddc887a405b8884f01185af0538",
            "style": "IPY_MODEL_56216d71fc6d41df85d53467d94cf55f",
            "tooltip": "Search location/data",
            "value": false
          }
        },
        "3010950f46224908bacdc90a52d53f66": {
          "model_module": "@jupyter-widgets/base",
          "model_name": "LayoutModel",
          "model_module_version": "1.2.0",
          "state": {
            "_model_module": "@jupyter-widgets/base",
            "_model_module_version": "1.2.0",
            "_model_name": "LayoutModel",
            "_view_count": null,
            "_view_module": "@jupyter-widgets/base",
            "_view_module_version": "1.2.0",
            "_view_name": "LayoutView",
            "align_content": null,
            "align_items": null,
            "align_self": null,
            "border": null,
            "bottom": null,
            "display": null,
            "flex": null,
            "flex_flow": null,
            "grid_area": null,
            "grid_auto_columns": null,
            "grid_auto_flow": null,
            "grid_auto_rows": null,
            "grid_column": null,
            "grid_gap": null,
            "grid_row": null,
            "grid_template_areas": null,
            "grid_template_columns": null,
            "grid_template_rows": null,
            "height": null,
            "justify_content": null,
            "justify_items": null,
            "left": null,
            "margin": null,
            "max_height": null,
            "max_width": null,
            "min_height": null,
            "min_width": null,
            "object_fit": null,
            "object_position": null,
            "order": null,
            "overflow": null,
            "overflow_x": null,
            "overflow_y": null,
            "padding": null,
            "right": null,
            "top": null,
            "visibility": null,
            "width": null
          }
        },
        "5aa88c6adf034298b3da9795bc4bd5aa": {
          "model_module": "@jupyter-widgets/controls",
          "model_name": "ToggleButtonModel",
          "model_module_version": "1.5.0",
          "state": {
            "_dom_classes": [],
            "_model_module": "@jupyter-widgets/controls",
            "_model_module_version": "1.5.0",
            "_model_name": "ToggleButtonModel",
            "_view_count": null,
            "_view_module": "@jupyter-widgets/controls",
            "_view_module_version": "1.5.0",
            "_view_name": "ToggleButtonView",
            "button_style": "",
            "description": "",
            "description_tooltip": null,
            "disabled": false,
            "icon": "wrench",
            "layout": "IPY_MODEL_e5a92516c0054d20ab2f0a448113e3f1",
            "style": "IPY_MODEL_80f7c346795044b7ac85cdce4265ba27",
            "tooltip": "Toolbar",
            "value": false
          }
        },
        "2cabeb5b40b246d4b5fa34188fec18dd": {
          "model_module": "@jupyter-widgets/base",
          "model_name": "LayoutModel",
          "model_module_version": "1.2.0",
          "state": {
            "_model_module": "@jupyter-widgets/base",
            "_model_module_version": "1.2.0",
            "_model_name": "LayoutModel",
            "_view_count": null,
            "_view_module": "@jupyter-widgets/base",
            "_view_module_version": "1.2.0",
            "_view_name": "LayoutView",
            "align_content": null,
            "align_items": null,
            "align_self": null,
            "border": null,
            "bottom": null,
            "display": null,
            "flex": null,
            "flex_flow": null,
            "grid_area": null,
            "grid_auto_columns": null,
            "grid_auto_flow": null,
            "grid_auto_rows": null,
            "grid_column": null,
            "grid_gap": null,
            "grid_row": null,
            "grid_template_areas": null,
            "grid_template_columns": null,
            "grid_template_rows": null,
            "height": null,
            "justify_content": null,
            "justify_items": null,
            "left": null,
            "margin": null,
            "max_height": null,
            "max_width": null,
            "min_height": null,
            "min_width": null,
            "object_fit": null,
            "object_position": null,
            "order": null,
            "overflow": null,
            "overflow_x": null,
            "overflow_y": null,
            "padding": null,
            "right": null,
            "top": null,
            "visibility": null,
            "width": null
          }
        },
        "37272ddc887a405b8884f01185af0538": {
          "model_module": "@jupyter-widgets/base",
          "model_name": "LayoutModel",
          "model_module_version": "1.2.0",
          "state": {
            "_model_module": "@jupyter-widgets/base",
            "_model_module_version": "1.2.0",
            "_model_name": "LayoutModel",
            "_view_count": null,
            "_view_module": "@jupyter-widgets/base",
            "_view_module_version": "1.2.0",
            "_view_name": "LayoutView",
            "align_content": null,
            "align_items": null,
            "align_self": null,
            "border": null,
            "bottom": null,
            "display": null,
            "flex": null,
            "flex_flow": null,
            "grid_area": null,
            "grid_auto_columns": null,
            "grid_auto_flow": null,
            "grid_auto_rows": null,
            "grid_column": null,
            "grid_gap": null,
            "grid_row": null,
            "grid_template_areas": null,
            "grid_template_columns": null,
            "grid_template_rows": null,
            "height": "28px",
            "justify_content": null,
            "justify_items": null,
            "left": null,
            "margin": null,
            "max_height": null,
            "max_width": null,
            "min_height": null,
            "min_width": null,
            "object_fit": null,
            "object_position": null,
            "order": null,
            "overflow": null,
            "overflow_x": null,
            "overflow_y": null,
            "padding": "0px 0px 0px 4px",
            "right": null,
            "top": null,
            "visibility": null,
            "width": "28px"
          }
        },
        "56216d71fc6d41df85d53467d94cf55f": {
          "model_module": "@jupyter-widgets/controls",
          "model_name": "DescriptionStyleModel",
          "model_module_version": "1.5.0",
          "state": {
            "_model_module": "@jupyter-widgets/controls",
            "_model_module_version": "1.5.0",
            "_model_name": "DescriptionStyleModel",
            "_view_count": null,
            "_view_module": "@jupyter-widgets/base",
            "_view_module_version": "1.2.0",
            "_view_name": "StyleView",
            "description_width": ""
          }
        },
        "e5a92516c0054d20ab2f0a448113e3f1": {
          "model_module": "@jupyter-widgets/base",
          "model_name": "LayoutModel",
          "model_module_version": "1.2.0",
          "state": {
            "_model_module": "@jupyter-widgets/base",
            "_model_module_version": "1.2.0",
            "_model_name": "LayoutModel",
            "_view_count": null,
            "_view_module": "@jupyter-widgets/base",
            "_view_module_version": "1.2.0",
            "_view_name": "LayoutView",
            "align_content": null,
            "align_items": null,
            "align_self": null,
            "border": null,
            "bottom": null,
            "display": null,
            "flex": null,
            "flex_flow": null,
            "grid_area": null,
            "grid_auto_columns": null,
            "grid_auto_flow": null,
            "grid_auto_rows": null,
            "grid_column": null,
            "grid_gap": null,
            "grid_row": null,
            "grid_template_areas": null,
            "grid_template_columns": null,
            "grid_template_rows": null,
            "height": "28px",
            "justify_content": null,
            "justify_items": null,
            "left": null,
            "margin": null,
            "max_height": null,
            "max_width": null,
            "min_height": null,
            "min_width": null,
            "object_fit": null,
            "object_position": null,
            "order": null,
            "overflow": null,
            "overflow_x": null,
            "overflow_y": null,
            "padding": "0px 0px 0px 4px",
            "right": null,
            "top": null,
            "visibility": null,
            "width": "28px"
          }
        },
        "80f7c346795044b7ac85cdce4265ba27": {
          "model_module": "@jupyter-widgets/controls",
          "model_name": "DescriptionStyleModel",
          "model_module_version": "1.5.0",
          "state": {
            "_model_module": "@jupyter-widgets/controls",
            "_model_module_version": "1.5.0",
            "_model_name": "DescriptionStyleModel",
            "_view_count": null,
            "_view_module": "@jupyter-widgets/base",
            "_view_module_version": "1.2.0",
            "_view_name": "StyleView",
            "description_width": ""
          }
        }
      }
    }
  },
  "nbformat": 4,
  "nbformat_minor": 0
}<|MERGE_RESOLUTION|>--- conflicted
+++ resolved
@@ -1,5 +1,4 @@
 {
-<<<<<<< HEAD
  "cells": [
   {
    "cell_type": "markdown",
@@ -106,7 +105,6 @@
     "tags": []
    },
    "outputs": [
-=======
   "cells": [
     {
       "cell_type": "markdown",
@@ -149,7 +147,6 @@
       "execution_count": null,
       "outputs": []
     },
->>>>>>> 4e9e8f78
     {
       "cell_type": "markdown",
       "metadata": {
